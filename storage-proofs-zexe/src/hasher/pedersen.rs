--- conflicted
+++ resolved
@@ -1,12 +1,8 @@
-<<<<<<< HEAD
 use bitvec::prelude::*;
-use rand::{Rand, Rng};
+use rand::{Rand, Rng, thread_rng};
 use std::hash::Hasher as StdHasher;
 
 use snark::{ConstraintSystem, SynthesisError};
-// use bellperson::{ConstraintSystem, SynthesisError};
-// use ff::{PrimeField, PrimeFieldRepr};
-// use paired::bls12_381::{Bls12, Fr, FrRepr};
 
 use algebra::biginteger::BigInteger;
 use algebra::biginteger::BigInteger256 as FrRepr;
@@ -15,28 +11,18 @@
 use algebra::fields::bls12_381::Fr;
 use algebra::fields::FpParameters;
 use algebra::fields::PrimeField;
-use snark_gadgets::boolean::{self};
+use snark_gadgets::boolean::{self, Boolean, AllocatedBit};
 use snark_gadgets::fields::fp::FpGadget;
 use snark_gadgets::groups::GroupGadget;
-
+use algebra::curves::jubjub::JubJubProjective as JubJub;
+use snark_gadgets::bits::uint8::UInt8;
+use snark_gadgets::groups::curves::twisted_edwards::jubjub::JubJubGadget;
+use crate::circuit::pedersen::pedersen_md_no_padding;
 use std::io::Read;
 use std::io::Write;
-// use fil_sapling_crypto::circuit::{boolean, num, pedersen_hash as pedersen_hash_circuit};
-// use fil_sapling_crypto::jubjub::JubjubEngine;
-
-// the thing to port>
-// use fil_sapling_crypto::pedersen_hash::{pedersen_hash, Personalization};
+
 use algebra::PairingEngine as Engine;
 
-=======
-use rand::{thread_rng, Rand, Rng};
-use std::hash::Hasher as StdHasher;
-
-use algebra::PairingEngine as Engine;
-use algebra::curves::bls12_381::Bls12_381;
-use algebra::curves::jubjub::JubJubProjective as JubJub;
-use algebra::fields::bls12_381::Fr;
-use algebra::BigInteger256 as FrRepr;
 use dpc::{
     crypto_primitives::crh::{
         pedersen::PedersenCRH,
@@ -44,16 +30,7 @@
     },
     gadgets::crh::{pedersen::PedersenCRHGadget, pedersen::PedersenCRHGadgetParameters, FixedLengthCRHGadget},
 };
-use snark::{ConstraintSystem, SynthesisError};
-use snark_gadgets::bits::boolean;
-use snark_gadgets::groups::GroupGadget;
-use snark_gadgets::fields::fp::FpGadget;
-use snark_gadgets::bits::uint8::UInt8;
-use snark_gadgets::groups::curves::twisted_edwards::jubjub::JubJubGadget;
-
-use bitvec::prelude::*;
-use fil_sapling_crypto::pedersen_hash::{pedersen_hash, Personalization};
->>>>>>> 81564938
+
 use merkletree::hash::{Algorithm as LightAlgorithm, Hashable};
 use merkletree::merkle::Element;
 
@@ -85,15 +62,9 @@
     #[inline]
     fn sloth_encode(key: &Self::Domain, ciphertext: &Self::Domain, rounds: usize) -> Self::Domain {
         // Unwrapping here is safe; `Fr` elements and hash domain elements are the same byte length.
-<<<<<<< HEAD
         let key = Fr::from_repr(key.0);
         let ciphertext = Fr::from_repr(ciphertext.0);
         sloth::encode::<Bls12>(&key, &ciphertext, rounds).into()
-=======
-        let key = Fr::from_repr(key.0).unwrap();
-        let ciphertext = Fr::from_repr(ciphertext.0).unwrap();
-        sloth::encode::<Bls12_381>(&key, &ciphertext, rounds).into()
->>>>>>> 81564938
     }
 
     #[inline]
@@ -102,7 +73,7 @@
         let key = Fr::from_repr(key.0);
         let ciphertext = Fr::from_repr(ciphertext.0);
 
-        sloth::decode::<Bls12_381>(&key, &ciphertext, rounds).into()
+        sloth::decode::<Bls12>(&key, &ciphertext, rounds).into()
     }
 }
 
@@ -252,41 +223,20 @@
     }
 
     fn hash_leaf_circuit<E: Engine, CS: ConstraintSystem<E>>(
-<<<<<<< HEAD
-        cs: CS,
-        left: &[boolean::Boolean],
-        right: &[boolean::Boolean],
-        _height: usize,
-        // params: &E::Params,
-    ) -> ::std::result::Result<FpGadget<E>, SynthesisError> {
-=======
         mut cs: CS,
-        left: &[boolean::Boolean],
-        right: &[boolean::Boolean],
+        left: &[Boolean],
+        right: &[Boolean],
         height: usize
     ) -> std::result::Result<FpGadget<E>, SynthesisError> {
         // TODO: Add personalization
 
         // TODO: Used fixed seed for RNG
         let rng = &mut thread_rng();
->>>>>>> 81564938
-        let mut preimage: Vec<boolean::Boolean> = vec![];
+        let mut preimage: Vec<Boolean> = vec![];
         preimage.extend_from_slice(left);
         preimage.extend_from_slice(right);
 
-<<<<<<< HEAD
-        // Ok(pedersen_hash_circuit::pedersen_hash(
-        //     cs,
-        //     Personalization::MerkleTree(height),
-        //     &preimage,
-        //     params,
-        // )?
-        // .get_x()
-        // .clone())
-
-        FpGadget::zero(cs)
-=======
-        type CRHGadget = PedersenCRHGadget<JubJub, Bls12_381, JubJubGadget>;
+        type CRHGadget = PedersenCRHGadget<JubJub, Bls12, JubJubGadget>;
         type CRH = PedersenCRH<JubJub, Window>;
 
         let parameters = CRH::setup(rng).unwrap();
@@ -309,22 +259,13 @@
                 .unwrap();
 
         Ok(gadget_result.x)
->>>>>>> 81564938
     }
 
     fn hash_circuit<E: Engine, CS: ConstraintSystem<E>>(
         cs: CS,
-<<<<<<< HEAD
-        _bits: &[boolean::Boolean],
-        // params: &E::Params,
-    ) -> std::result::Result<FpGadget<E>, SynthesisError> {
-        // pedersen_md_no_padding(cs, params, bits)
-        FpGadget::zero(cs)
-=======
-        bits: &[boolean::Boolean]
+        bits: &[Boolean]
     ) -> std::result::Result<FpGadget<E>, SynthesisError> {
         pedersen_md_no_padding(cs, bits)
->>>>>>> 81564938
     }
 }
 
@@ -360,17 +301,11 @@
                     .take(<Fr as PrimeField>::Params::MODULUS_BITS as usize),
             );
 
-<<<<<<< HEAD
         pedersen_hash::<_>(
-=======
-        pedersen_hash::<Bls12_381, _>(
->>>>>>> 81564938
             Personalization::MerkleTree(height),
             bits,
-            // &pedersen::JJ_PARAMS,
         )
-        // .into_xy()
-        // .0
+
         .into()
     }
 }
